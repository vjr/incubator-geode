--- conflicted
+++ resolved
@@ -19,16 +19,9 @@
  */
 public abstract class GoldenTestCase {
 
-<<<<<<< HEAD
-  protected final Logger logger = LogService.getLogger();
-  
-  private final int locatorPort = AvailablePort.getRandomAvailablePort(AvailablePort.SOCKET);
-  private final List<ProcessWrapper> processes = new ArrayList<ProcessWrapper>();
-=======
   /** Use to enable debug output in the JUnit process */
   protected static final String DEBUG_PROPERTY = "golden.test.DEBUG";
   protected static final boolean DEBUG = Boolean.getBoolean(DEBUG_PROPERTY);
->>>>>>> eb7e7b77
   
   /** The log4j2 config used within the spawned process */
   private static final String LOG4J2_CONFIG_URL_STRING = GoldenTestCase.class.getResource("log4j2-test.xml").toString();
@@ -113,11 +106,7 @@
 
   protected final Properties createProperties() {
     Properties properties = new Properties();
-<<<<<<< HEAD
-    properties.setProperty("gemfire.start-locator", "localhost[" + String.valueOf(this.locatorPort) + "]");
-=======
     properties.setProperty("gemfire.mcast-port", "0");
->>>>>>> eb7e7b77
     properties.setProperty("gemfire.log-level", "warning");
     properties.setProperty("file.encoding", "UTF-8");
     return editProperties(properties);
@@ -130,13 +119,8 @@
     return properties;
   }
   
-<<<<<<< HEAD
-  protected final int getMcastPort() {
-    return this.locatorPort;
-=======
   protected final void outputLine(final String string) {
     System.out.println(string);
->>>>>>> eb7e7b77
   }
   
   protected final void printProcessOutput(final ProcessWrapper process, final boolean ignoreStopped) {
